--- conflicted
+++ resolved
@@ -6823,13 +6823,8 @@
         [Switch]
         $ShowAll,
 
-<<<<<<< HEAD
-        [String]
-        [ValidateSet("DC","File","All")]
-=======
         [string]
         [ValidateSet("DFS","DC","File","All")]
->>>>>>> edf7cb36
         $Source ="All",
 
         [Switch]
